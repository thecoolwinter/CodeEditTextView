//
//  TextView+Layout.swift
//  CodeEditTextView
//
//  Created by Khan Winter on 6/15/24.
//

import Foundation

extension TextView {
    override public func layout() {
<<<<<<< HEAD
        layoutManager.layoutLines()
        super.layout()
=======
        super.layout()
        layoutManager.layoutLines()
>>>>>>> 949639b9
    }

    open override class var isCompatibleWithResponsiveScrolling: Bool {
        true
    }

    open override func prepareContent(in rect: NSRect) {
        needsLayout = true
        super.prepareContent(in: rect)
    }

    override public func draw(_ dirtyRect: NSRect) {
        super.draw(dirtyRect)
        if isSelectable {
            selectionManager.drawSelections(in: dirtyRect)
        }
        emphasisManager?.updateLayerBackgrounds()
    }

    override open var isFlipped: Bool {
        true
    }

    override public var visibleRect: NSRect {
        if let scrollView {
            var rect = scrollView.documentVisibleRect
            rect.origin.y += scrollView.contentInsets.top
            return rect.pixelAligned
        } else {
            return super.visibleRect
        }
    }

    public var visibleTextRange: NSRange? {
        let minY = max(visibleRect.minY, 0)
        let maxY = min(visibleRect.maxY, layoutManager.estimatedHeight())
        guard let minYLine = layoutManager.textLineForPosition(minY),
              let maxYLine = layoutManager.textLineForPosition(maxY) else {
            return nil
        }
        return NSRange(
            location: minYLine.range.location,
            length: (maxYLine.range.location - minYLine.range.location) + maxYLine.range.length
        )
    }

    public func updatedViewport(_ newRect: CGRect) {
        if !updateFrameIfNeeded() {
            layoutManager.layoutLines()
        }
        inputContext?.invalidateCharacterCoordinates()
    }

    /// Updates the view's frame if needed depending on wrapping lines, a new maximum width, or changed available size.
    /// - Returns: Whether or not the view was updated.
    @discardableResult
    public func updateFrameIfNeeded() -> Bool {
        var availableSize = scrollView?.contentSize ?? .zero
        availableSize.height -= (scrollView?.contentInsets.top ?? 0) + (scrollView?.contentInsets.bottom ?? 0)

        let extraHeight = availableSize.height * overscrollAmount
        let newHeight = max(layoutManager.estimatedHeight() + extraHeight, availableSize.height)
        let newWidth = layoutManager.estimatedWidth()

        var didUpdate = false

        if newHeight >= availableSize.height && frame.size.height != newHeight {
            frame.size.height = newHeight
            // No need to update layout after height adjustment
        }

        if wrapLines && frame.size.width != availableSize.width {
            frame.size.width = availableSize.width
            didUpdate = true
        } else if !wrapLines && frame.size.width != max(newWidth, availableSize.width) {
            frame.size.width = max(newWidth, availableSize.width)
            didUpdate = true
        }

        if didUpdate {
            needsLayout = true
            needsDisplay = true
            layoutManager.setNeedsLayout()
        }

        if isSelectable {
            selectionManager?.updateSelectionViews()
        }

        return didUpdate
    }
}<|MERGE_RESOLUTION|>--- conflicted
+++ resolved
@@ -9,13 +9,8 @@
 
 extension TextView {
     override public func layout() {
-<<<<<<< HEAD
-        layoutManager.layoutLines()
-        super.layout()
-=======
         super.layout()
         layoutManager.layoutLines()
->>>>>>> 949639b9
     }
 
     open override class var isCompatibleWithResponsiveScrolling: Bool {
